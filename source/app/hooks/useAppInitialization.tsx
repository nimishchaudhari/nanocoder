import {useEffect} from 'react';
import {LLMClient, ProviderType} from '../../types/core.js';
import {ToolManager} from '../../tools/tool-manager.js';
import {CustomCommandLoader} from '../../custom-commands/loader.js';
import {CustomCommandExecutor} from '../../custom-commands/executor.js';
import {createLLMClient} from '../../client-factory.js';
import {
	getLastUsedModel,
	loadPreferences,
	updateLastUsed,
} from '../../config/preferences.js';
import type {UserPreferences, MCPInitResult} from '../../types/index.js';
import {
	setToolRegistryGetter,
	setToolManagerGetter,
} from '../../message-handler.js';
import {commandRegistry} from '../../commands.js';
import {shouldLog} from '../../config/logging.js';
import {appConfig} from '../../config/index.js';
import {
	helpCommand,
	exitCommand,
	clearCommand,
	modelCommand,
	providerCommand,
	commandsCommand,
	debugCommand,
	mcpCommand,
<<<<<<< HEAD
	initCommand,
=======
	themeCommand,
>>>>>>> bf27617f
} from '../../commands/index.js';
import SuccessMessage from '../../components/success-message.js';
import ErrorMessage from '../../components/error-message.js';
import InfoMessage from '../../components/info-message.js';
import React from 'react';

interface UseAppInitializationProps {
	setClient: (client: LLMClient | null) => void;
	setCurrentModel: (model: string) => void;
	setCurrentProvider: (provider: ProviderType) => void;
	setToolManager: (manager: ToolManager | null) => void;
	setCustomCommandLoader: (loader: CustomCommandLoader | null) => void;
	setCustomCommandExecutor: (executor: CustomCommandExecutor | null) => void;
	setCustomCommandCache: (cache: Map<string, any>) => void;
	setStartChat: (start: boolean) => void;
	setMcpInitialized: (initialized: boolean) => void;
	addToChatQueue: (component: React.ReactNode) => void;
	componentKeyCounter: number;
	customCommandCache: Map<string, any>;
}

export function useAppInitialization({
	setClient,
	setCurrentModel,
	setCurrentProvider,
	setToolManager,
	setCustomCommandLoader,
	setCustomCommandExecutor,
	setCustomCommandCache,
	setStartChat,
	setMcpInitialized,
	addToChatQueue,
	componentKeyCounter,
	customCommandCache,
}: UseAppInitializationProps) {
	// Initialize LLM client and model
	const initializeClient = async (preferredProvider?: ProviderType) => {
		const {client, actualProvider} = await createLLMClient(preferredProvider);
		setClient(client);
		setCurrentProvider(actualProvider);

		// Try to use the last used model for this provider
		const lastUsedModel = getLastUsedModel(actualProvider);

		let finalModel: string;
		if (lastUsedModel) {
			const availableModels = await client.getAvailableModels();
			if (availableModels.includes(lastUsedModel)) {
				client.setModel(lastUsedModel);
				finalModel = lastUsedModel;
			} else {
				finalModel = client.getCurrentModel();
			}
		} else {
			finalModel = client.getCurrentModel();
		}

		setCurrentModel(finalModel);

		// Save the preference - use actualProvider and the model that was actually set
		updateLastUsed(actualProvider, finalModel);
	};

	// Load and cache custom commands
	const loadCustomCommands = async (loader: CustomCommandLoader) => {
		await loader.loadCommands();
		const customCommands = loader.getAllCommands() || [];

		// Populate command cache for better performance
		customCommandCache.clear();
		for (const command of customCommands) {
			customCommandCache.set(command.name, command);
			// Also cache aliases for quick lookup
			if (command.metadata?.aliases) {
				for (const alias of command.metadata.aliases) {
					customCommandCache.set(alias, command);
				}
			}
		}

		if (customCommands.length > 0 && shouldLog('info')) {
			addToChatQueue(
				<InfoMessage
					key={`custom-commands-loaded-${componentKeyCounter}`}
					message={`Loaded ${customCommands.length} custom commands from .nanocoder/commands`}
					hideBox={true}
				/>,
			);
		}
	};

	// Initialize MCP servers if configured
	const initializeMCPServers = async (toolManager: ToolManager) => {
		if (appConfig.mcpServers && appConfig.mcpServers.length > 0) {
			// Add connecting message to chat queue
			addToChatQueue(
				<InfoMessage
					key={`mcp-connecting-${componentKeyCounter}`}
					message={`Connecting to ${appConfig.mcpServers.length} MCP server${
						appConfig.mcpServers.length > 1 ? 's' : ''
					}...`}
					hideBox={true}
				/>,
			);

			// Define progress callback to show live updates
			const onProgress = (result: MCPInitResult) => {
				if (result.success) {
					addToChatQueue(
						<SuccessMessage
							key={`mcp-success-${result.serverName}-${componentKeyCounter}`}
							message={`Connected to MCP server "${result.serverName}" with ${result.toolCount} tools`}
							hideBox={true}
						/>,
					);
				} else {
					addToChatQueue(
						<ErrorMessage
							key={`mcp-error-${result.serverName}-${componentKeyCounter}`}
							message={`Failed to connect to MCP server "${result.serverName}": ${result.error}`}
							hideBox={true}
						/>,
					);
				}
			};

			try {
				await toolManager.initializeMCP(appConfig.mcpServers, onProgress);
			} catch (error) {
				addToChatQueue(
					<ErrorMessage
						key={`mcp-fatal-error-${componentKeyCounter}`}
						message={`Failed to initialize MCP servers: ${error}`}
						hideBox={true}
					/>,
				);
			}
			// Mark MCP as initialized whether successful or not
			setMcpInitialized(true);
		} else {
			// No MCP servers configured, mark as initialized immediately
			setMcpInitialized(true);
		}
	};

	const start = async (
		newToolManager: ToolManager,
		newCustomCommandLoader: CustomCommandLoader,
		preferences: UserPreferences,
	): Promise<void> => {
		try {
			await initializeClient(preferences.lastProvider);
		} catch (error) {
			// Don't crash the app - just show the error and continue without a client
			addToChatQueue(
				<ErrorMessage
					key={`init-error-${componentKeyCounter}`}
					message={`No providers available: ${error}`}
					hideBox={true}
				/>,
			);
			// Leave client as null - the UI will handle this gracefully
		}

		try {
			await loadCustomCommands(newCustomCommandLoader);
		} catch (error) {
			addToChatQueue(
				<ErrorMessage
					key={`commands-error-${componentKeyCounter}`}
					message={`Failed to load custom commands: ${error}`}
					hideBox={true}
				/>,
			);
		}
	};

	useEffect(() => {
		const initializeApp = async () => {
			setClient(null);
			setCurrentModel('');

			const newToolManager = new ToolManager();
			const newCustomCommandLoader = new CustomCommandLoader();
			const newCustomCommandExecutor = new CustomCommandExecutor();

			setToolManager(newToolManager);
			setCustomCommandLoader(newCustomCommandLoader);
			setCustomCommandExecutor(newCustomCommandExecutor);

			// Load preferences - we'll pass them directly to avoid state timing issues
			const preferences = loadPreferences();

			// Add info message to chat queue when preferences are loaded
			addToChatQueue(
				<SuccessMessage
					key="preferences-loaded"
					message="User preferences loaded..."
					hideBox={true}
				/>,
			);

			// Set up the tool registry getter for the message handler
			setToolRegistryGetter(() => newToolManager.getToolRegistry());

			// Set up the tool manager getter for commands that need it
			setToolManagerGetter(() => newToolManager);

			commandRegistry.register([
				helpCommand,
				exitCommand,
				clearCommand,
				modelCommand,
				providerCommand,
				commandsCommand,
				debugCommand,
				mcpCommand,
<<<<<<< HEAD
				initCommand,
=======
				themeCommand,
>>>>>>> bf27617f
			]);

			// Now start with the properly initialized objects (excluding MCP)
			await start(newToolManager, newCustomCommandLoader, preferences);
			setStartChat(true);

			// Initialize MCP servers after UI is shown
			await initializeMCPServers(newToolManager);
		};

		initializeApp();
	}, []);

	return {
		initializeClient,
		loadCustomCommands,
		initializeMCPServers,
	};
}<|MERGE_RESOLUTION|>--- conflicted
+++ resolved
@@ -26,11 +26,8 @@
 	commandsCommand,
 	debugCommand,
 	mcpCommand,
-<<<<<<< HEAD
 	initCommand,
-=======
 	themeCommand,
->>>>>>> bf27617f
 } from '../../commands/index.js';
 import SuccessMessage from '../../components/success-message.js';
 import ErrorMessage from '../../components/error-message.js';
@@ -248,11 +245,8 @@
 				commandsCommand,
 				debugCommand,
 				mcpCommand,
-<<<<<<< HEAD
 				initCommand,
-=======
 				themeCommand,
->>>>>>> bf27617f
 			]);
 
 			// Now start with the properly initialized objects (excluding MCP)

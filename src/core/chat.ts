import { createLLMClient } from "./client-factory.js";
import type { LLMClient, ProviderType } from "../types/index.js";
import { getUserInput } from "../ui/input.js";
import {
  parseToolCallsFromContent,
  cleanContentFromToolCalls,
  executeToolCalls,
} from "./tool-calling/index.js";
import { setToolRegistryGetter } from "./message-handler.js";
import {
  displayAssistantMessage,
  displayThinkingIndicator,
  clearThinkingIndicator,
} from "../ui/output.js";
import * as p from "@clack/prompts";
<<<<<<< HEAD
import { read_file } from "../tools/index.js";
import { ToolManager } from "../tools/tool-manager.js";
import { promptPath, appConfig } from "../config/index.js";
import { loadPreferences, updateLastUsed, getLastUsedModel } from "../config/preferences.js";
import { initializeLogging, shouldLog } from "../config/logging.js";
=======
import { tools, read_file } from "./tools/index.js";
import { promptPath } from "../config/index.js";
>>>>>>> 65b38305
import { commandRegistry } from "./commands.js";
import { isCommandInput, parseInput } from "./command-parser.js";
import type { Message } from "../types/index.js";
import { CustomCommandLoader, CustomCommandExecutor } from "./custom-commands/index.js";

import {
  exitCommand,
  helpCommand,
  clearCommand,
  modelCommand,
  providerCommand,
<<<<<<< HEAD
  mcpCommand,
  debugCommand,
  commandsCommand,
=======
  historyCommand,
>>>>>>> 65b38305
} from "./commands/index.js";

let currentChatSession: ChatSession | null = null;

export function getCurrentChatSession(): ChatSession | null {
  return currentChatSession;
}

/**
 * Cleans duplicate content from model responses as a safety net
 */
function cleanDuplicateContent(content: string): string {
  if (!content || content.length < 50) return content;

  // Split by sentences and remove exact duplicates
  const sentences = content
    .split(/(?<=[.!?])\s+/)
    .filter((s) => s.trim().length > 0);
  const seen = new Set<string>();
  const cleaned: string[] = [];

  for (const sentence of sentences) {
    const normalized = sentence.trim().toLowerCase();
    if (!seen.has(normalized)) {
      seen.add(normalized);
      cleaned.push(sentence);
    }
  }

  return cleaned.join(" ").trim();
}

export class ChatSession {
  private client: LLMClient;
  private messages: Message[] = [];
  private currentModel: string;
  private currentProvider: ProviderType = "ollama";
  private toolManager: ToolManager;
  private customCommandLoader: CustomCommandLoader;
  private customCommandExecutor: CustomCommandExecutor;

  constructor() {
    // Initialize logging system
    initializeLogging();
    
    // Client will be initialized in start() method
    this.client = null as any; // Temporary until async initialization
    this.currentModel = "";
    this.toolManager = new ToolManager();
    
    // Initialize custom commands
    this.customCommandLoader = new CustomCommandLoader();
    this.customCommandExecutor = new CustomCommandExecutor(this);
    
    // Load preferences to set initial provider
    const preferences = loadPreferences();
    if (preferences.lastProvider) {
      this.currentProvider = preferences.lastProvider;
    }
    
    // Set up the tool registry getter for the message handler
    setToolRegistryGetter(() => this.toolManager.getToolRegistry());
    
    currentChatSession = this;
    commandRegistry.register([
      helpCommand,
      exitCommand,
      clearCommand,
      modelCommand,
      providerCommand,
<<<<<<< HEAD
      mcpCommand,
      debugCommand,
      commandsCommand,
=======
      historyCommand,
>>>>>>> 65b38305
    ]);
  }

  async clearHistory(): Promise<void> {
    this.messages = [];
    await this.client.clearContext();
  }

  getCurrentModel(): string {
    return this.currentModel;
  }

  setModel(model: string): void {
    this.currentModel = model;
    this.client.setModel(model);
    // Save the preference
    updateLastUsed(this.currentProvider, model);
  }

  async getAvailableModels(): Promise<string[]> {
    return await this.client.getAvailableModels();
  }

  getCurrentProvider(): ProviderType {
    return this.currentProvider;
  }

  async setProvider(provider: ProviderType): Promise<void> {
    if (provider !== this.currentProvider) {
      // This will throw if provider requirements aren't met (e.g., missing API key)
      const newClient = await createLLMClient(provider);

      this.currentProvider = provider;
      this.client = newClient;
      
      // Check if we have a preferred model for this provider
      const lastUsedModel = getLastUsedModel(provider);
      if (lastUsedModel) {
        const availableModels = await newClient.getAvailableModels();
        if (availableModels.includes(lastUsedModel)) {
          newClient.setModel(lastUsedModel);
          this.currentModel = lastUsedModel;
        } else {
          this.currentModel = newClient.getCurrentModel();
        }
      } else {
        this.currentModel = newClient.getCurrentModel();
      }
      
      // Save the preference
      updateLastUsed(provider, this.currentModel);
      await this.clearHistory();
    }
  }

  getAvailableProviders(): ProviderType[] {
    return ["ollama", "openrouter", "openai-compatible"];
  }

  getToolManager(): ToolManager {
    return this.toolManager;
  }
  
  getCustomCommandLoader(): CustomCommandLoader {
    return this.customCommandLoader;
  }
  
  async processUserInput(input: string): Promise<void> {
    // This method is called by CustomCommandExecutor
    this.messages.push({ role: "user", content: input });
    
    const response = await this.processStreamResponse();
    
    // If there was an error, just return (keep user message in history)
    if (!response) {
      return;
    }
    
    const { fullContent, toolCalls } = response;
    
    this.messages.push({
      role: "assistant",
      content: fullContent,
      tool_calls: toolCalls,
    });
    
    if (fullContent) {
      displayAssistantMessage(fullContent, this.currentModel);
    }
    
    if (toolCalls && toolCalls.length > 0) {
      const result = await executeToolCalls(toolCalls);
      
      // Add tool results to message history
      this.messages.push(...result.results);
      
      // If tools were executed, continue the AI conversation
      if (result.executed) {
        await this.continueConversation();
      }
    }
  }

  async start(): Promise<void> {
    // Initialize client on startup
    try {
      this.client = await createLLMClient(this.currentProvider);
      
      // Try to use the last used model for this provider
      const lastUsedModel = getLastUsedModel(this.currentProvider);
      if (lastUsedModel) {
        const availableModels = await this.client.getAvailableModels();
        if (availableModels.includes(lastUsedModel)) {
          this.client.setModel(lastUsedModel);
          this.currentModel = lastUsedModel;
        } else {
          this.currentModel = this.client.getCurrentModel();
        }
      } else {
        this.currentModel = this.client.getCurrentModel();
      }
      
      // Save the preference
      updateLastUsed(this.currentProvider, this.currentModel);
      
      // Display current provider and model (always show this)
      p.log.info(`Using provider: ${this.currentProvider}, model: ${this.currentModel}`);
      
      // Load custom commands
      await this.customCommandLoader.loadCommands();
      const customCommands = this.customCommandLoader.getAllCommands();
      if (customCommands.length > 0 && shouldLog("info")) {
        p.log.info(`Loaded ${customCommands.length} custom commands from .nanocoder/commands`);
      }
      
      // Initialize MCP servers if configured
      if (appConfig.mcpServers && appConfig.mcpServers.length > 0) {
        if (shouldLog("info")) {
          p.log.info("Connecting to MCP servers...");
        }
        await this.toolManager.initializeMCP(appConfig.mcpServers);
      }
    } catch (error) {
      console.error(
        `Failed to initialize ${this.currentProvider} provider:`,
        error
      );
      process.exit(1);
    }

    while (true) {
      const userInput = await getUserInput();

      if (userInput === null) {
        break;
      }

      // Handle commands
      if (isCommandInput(userInput)) {
        const parsed = parseInput(userInput);
        if (parsed.fullCommand) {
          // Check for custom command first
          const customCommand = this.customCommandLoader.getCommand(parsed.fullCommand);
          if (customCommand) {
            // Execute custom command with any arguments
            const args = userInput.slice(parsed.fullCommand.length + 1).trim().split(/\s+/).filter(arg => arg);
            await this.customCommandExecutor.execute(customCommand, args);
            continue;
          }
          
          // Otherwise try built-in command
          const result = await commandRegistry.execute(parsed.fullCommand);
          if (result && result.trim()) {
            // Check if the result is a prompt to execute
            if (result.startsWith("EXECUTE_PROMPT:")) {
              const promptToExecute = result.replace("EXECUTE_PROMPT:", "");
              // Add the selected prompt as a user message and process it
              this.messages.push({ role: "user", content: promptToExecute });
              // Continue to process this as a regular user input
              const response = await this.processStreamResponse();
              if (!response) {
                continue;
              }
              const { fullContent, toolCalls } = response;
              this.messages.push({
                role: "assistant",
                content: fullContent,
                tool_calls: toolCalls,
              });
              if (fullContent) {
                displayAssistantMessage(fullContent, this.currentModel);
              }
              if (toolCalls && toolCalls.length > 0) {
                const toolResult = await executeToolCalls(toolCalls);
                this.messages.push(...toolResult.results);
                if (toolResult.executed) {
                  await this.continueConversation();
                }
              }
            } else {
              p.log.message(result);
            }
          }
          continue;
        }
      }

      this.messages.push({ role: "user", content: userInput });

      const response = await this.processStreamResponse();

      // If there was an error, just continue to next input (keep user message in history)
      if (!response) {
        continue;
      }

      const { fullContent, toolCalls } = response;

      this.messages.push({
        role: "assistant",
        content: fullContent,
        tool_calls: toolCalls,
      });

      if (fullContent) {
        displayAssistantMessage(fullContent, this.currentModel);
      }

      if (toolCalls && toolCalls.length > 0) {
        const result = await executeToolCalls(toolCalls);

        // Add tool results to message history
        this.messages.push(...result.results);

        // If tools were executed, continue the AI conversation
        if (result.executed) {
          await this.continueConversation();
        }
      }
    }
  }

  private async processStreamResponse(): Promise<{
    fullContent: string;
    toolCalls: any;
  } | null> {
    let timerInterval: NodeJS.Timeout | null = null;
    let onKeypress: ((chunk: Buffer) => void) | null = null;
    let originalRawMode: boolean | undefined;

    try {
      let instructions = await read_file({ path: promptPath });
      
      // Append MCP server information to the system prompt if servers are connected
      const connectedServers = this.toolManager.getConnectedServers();
      if (connectedServers.length > 0) {
        instructions += "\n\nAdditional MCP Tools Available:\n";
        for (const serverName of connectedServers) {
          const serverTools = this.toolManager.getServerTools(serverName);
          if (serverTools.length > 0) {
            instructions += `\nFrom MCP Server "${serverName}":\n`;
            for (const tool of serverTools) {
              instructions += `- ${tool.name}: ${tool.description || 'MCP tool'}\n`;
            }
          }
        }
        instructions += "\nThese MCP tools extend your capabilities beyond file operations and bash commands.";
      }
      
      const systemMessage: Message = {
        role: "system",
        content: instructions,
      };
      const stream = await this.client.chatStream(
        [systemMessage, ...this.messages],
        this.toolManager.getAllTools()
      );

      let fullContent = "";
      let tokenCount = 0;
      let toolCalls: any = null;
      let hasContent = false;
      let isComplete = false;
      let isCancelled = false;
      const startTime = Date.now();

      // Set up ESC key handler to cancel the request
      originalRawMode = process.stdin.isRaw;
      process.stdin.setRawMode(true);
      process.stdin.resume();

      onKeypress = (chunk: Buffer) => {
        // ESC key is keyCode 27
        if (chunk[0] === 27) {
          isCancelled = true;
          isComplete = true;
          // Consume the ESC key to prevent it from propagating
          return;
        }
      };

      process.stdin.on("data", onKeypress);

      // Start a timer that updates the display every second
      timerInterval = setInterval(() => {
        if (isComplete) return;

        const elapsedSeconds = Math.round((Date.now() - startTime) / 1000);
        const systemTokens = Math.ceil(instructions.length / 4);
        const conversationTokens = this.messages.reduce((total, msg) => {
          return total + Math.ceil((msg.content?.length || 0) / 4);
        }, 0);
        const totalTokensUsed = systemTokens + conversationTokens + tokenCount;
        displayThinkingIndicator(
          tokenCount,
          elapsedSeconds,
          this.client.getContextSize(),
          totalTokensUsed
        );
      }, 1000);

      let lastSeenContent = "";
      let repetitionCount = 0;
      const MAX_REPETITIONS = 3;

      for await (const chunk of stream) {
        // Check if cancelled by ESC key
        if (isCancelled) {
          break;
        }

        hasContent = true;

        if (chunk.message?.content) {
          const newContent = chunk.message.content;

          // Check for repetitive content (Kimi issue)
          if (newContent === lastSeenContent && newContent.trim().length > 0) {
            repetitionCount++;
            if (repetitionCount >= MAX_REPETITIONS) {
              break;
            }
          } else {
            repetitionCount = 0;
            lastSeenContent = newContent;
          }

          fullContent += newContent;

          // Also check for content-level repetition (sentences/phrases repeated within the full content)
          if (fullContent.length > 100) {
            const sentences = fullContent
              .split(/[.!?]+/)
              .filter((s) => s.trim().length > 20);
            const sentenceSet = new Set();
            let duplicateCount = 0;

            for (const sentence of sentences) {
              const normalized = sentence.trim().toLowerCase();
              if (sentenceSet.has(normalized)) {
                duplicateCount++;
                if (duplicateCount >= 2) {
                  break;
                }
              } else {
                sentenceSet.add(normalized);
              }
            }

            if (duplicateCount >= 2) break;
          }

          tokenCount = Math.ceil(fullContent.length / 4);
        }

        if (chunk.eval_count) {
          tokenCount = chunk.eval_count;
        }

        if (chunk.message?.tool_calls) {
          toolCalls = chunk.message.tool_calls;
        }

        if (!chunk.done) {
          const elapsedSeconds = Math.round((Date.now() - startTime) / 1000);
          const systemTokens = Math.ceil(instructions.length / 4);
          const conversationTokens = this.messages.reduce((total, msg) => {
            return total + Math.ceil((msg.content?.length || 0) / 4);
          }, 0);
          const totalTokensUsed =
            systemTokens + conversationTokens + tokenCount;
          displayThinkingIndicator(
            tokenCount,
            elapsedSeconds,
            this.client.getContextSize(),
            totalTokensUsed
          );
        }
      }

      isComplete = true;
      if (timerInterval) clearInterval(timerInterval);

      // Clean up ESC key handler and restore terminal state
      if (onKeypress) {
        process.stdin.removeListener("data", onKeypress);
      }
      if (originalRawMode !== undefined) {
        process.stdin.setRawMode(originalRawMode);
      }
      // Clear any remaining input buffer
      process.stdin.read();
      process.stdin.pause();

      clearThinkingIndicator();

      // If cancelled by ESC, show cancellation message and return null
      if (isCancelled) {
        p.log.warn("Request cancelled by user");
        // Add a small delay to ensure terminal state is restored before next prompt
        await new Promise((resolve) => setTimeout(resolve, 100));
        return null;
      }

      // If no content was received (stream was empty due to error), return null
      if (!hasContent) {
        return null;
      }

      // Clean up any duplicate content before processing
      fullContent = cleanDuplicateContent(fullContent);

      // Parse tool calls from content if tool_calls field is empty
      if (!toolCalls && fullContent) {
        const extractedCalls = parseToolCallsFromContent(fullContent);
        if (extractedCalls.length > 0) {
          toolCalls = extractedCalls;
          fullContent = cleanContentFromToolCalls(fullContent, extractedCalls);
        }
      }

      return { fullContent, toolCalls };
    } catch (error) {
      if (timerInterval) clearInterval(timerInterval);

      // Clean up ESC key handler and restore terminal state
      try {
        if (onKeypress) {
          process.stdin.removeListener("data", onKeypress);
        }
        if (originalRawMode !== undefined) {
          process.stdin.setRawMode(originalRawMode);
        }
        // Clear any remaining input buffer
        process.stdin.read();
        process.stdin.pause();
      } catch {
        // Ignore cleanup errors
      }

      clearThinkingIndicator();
      // Error was already logged in the OpenRouter client, just return null
      return null;
    }
  }

  private async continueConversation(): Promise<void> {
    const response = await this.processStreamResponse();

    // If there was an error, stop the conversation chain
    if (!response) {
      return;
    }

    const { fullContent, toolCalls } = response;

    this.messages.push({
      role: "assistant",
      content: fullContent,
      tool_calls: toolCalls,
    });

    if (fullContent) {
      displayAssistantMessage(fullContent, this.currentModel);
    }

    // If there are new tool calls, handle them recursively
    if (toolCalls && toolCalls.length > 0) {
      const result = await executeToolCalls(toolCalls);

      // Add tool results to message history
      this.messages.push(...result.results);

      // Continue conversation if tools were executed
      if (result.executed) {
        await this.continueConversation();
      }
    }
  }
}<|MERGE_RESOLUTION|>--- conflicted
+++ resolved
@@ -13,16 +13,11 @@
   clearThinkingIndicator,
 } from "../ui/output.js";
 import * as p from "@clack/prompts";
-<<<<<<< HEAD
-import { read_file } from "../tools/index.js";
-import { ToolManager } from "../tools/tool-manager.js";
+import { tools, read_file } from "./tools/index.js";
+import { ToolManager } from "./tools/tool-manager.js";
 import { promptPath, appConfig } from "../config/index.js";
 import { loadPreferences, updateLastUsed, getLastUsedModel } from "../config/preferences.js";
 import { initializeLogging, shouldLog } from "../config/logging.js";
-=======
-import { tools, read_file } from "./tools/index.js";
-import { promptPath } from "../config/index.js";
->>>>>>> 65b38305
 import { commandRegistry } from "./commands.js";
 import { isCommandInput, parseInput } from "./command-parser.js";
 import type { Message } from "../types/index.js";
@@ -34,13 +29,10 @@
   clearCommand,
   modelCommand,
   providerCommand,
-<<<<<<< HEAD
   mcpCommand,
   debugCommand,
   commandsCommand,
-=======
   historyCommand,
->>>>>>> 65b38305
 } from "./commands/index.js";
 
 let currentChatSession: ChatSession | null = null;
@@ -111,13 +103,10 @@
       clearCommand,
       modelCommand,
       providerCommand,
-<<<<<<< HEAD
       mcpCommand,
       debugCommand,
       commandsCommand,
-=======
       historyCommand,
->>>>>>> 65b38305
     ]);
   }
 

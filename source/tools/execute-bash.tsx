import {spawn} from 'node:child_process';
import {highlight} from 'cli-highlight';
import React from 'react';
import {Text, Box} from 'ink';
import type {ToolHandler, ToolDefinition} from '../types/index.js';
import {colors} from '../config/index.js';
import ToolMessage from '../components/tool-message.js';

// Define a specific type for our bash tool result
interface BashToolResult {
	fullOutput: string;
	llmContext: string;
}

const handler: ToolHandler = async (args: {
	command: string;
}): Promise<string> => {
	return new Promise((resolve, reject) => {
		const proc = spawn('sh', ['-c', args.command]);
		let stdout = '';
		let stderr = '';

		proc.stdout.on('data', data => {
			stdout += data.toString();
		});

		proc.stderr.on('data', data => {
			stderr += data.toString();
		});

		proc.on('close', () => {
			let fullOutput = '';
			if (stderr) {
				fullOutput = `STDERR:
${stderr}
STDOUT:
${stdout}`;
			} else {
				fullOutput = stdout;
			}

			// Limit the context for LLM to first 4000 characters
			const llmContext =
				fullOutput.length > 4000 ? fullOutput.substring(0, 4000) : fullOutput;

			// Return as JSON string to maintain compatibility with ToolHandler type
			resolve(
				JSON.stringify({
					fullOutput,
					llmContext,
				} as BashToolResult),
			);
		});

		proc.on('error', error => {
			reject(new Error(`Error executing command: ${error.message}`));
		});
	});
};

const formatter = async (
	args: any,
	result?: string,
): Promise<React.ReactElement> => {
	const command = args.command || 'unknown';

	let highlightedCommand;
	try {
		highlightedCommand = highlight(command, {
			language: 'bash',
			theme: 'default',
		});
	} catch {
		highlightedCommand = command;
	}

	// Parse the result if it's a JSON string
	let parsedResult: {fullOutput: string; llmContext: string} | null = null;
	if (result) {
		try {
			parsedResult = JSON.parse(result);
		} catch (e) {
			// If parsing fails, treat as plain string
			parsedResult = {
				fullOutput: result,
				llmContext: result.length > 4000 ? result.substring(0, 4000) : result,
			};
		}
	}

	// Calculate token estimation for the output if result is provided
	let outputSize = 0;
	let estimatedTokens = 0;
	let fullOutputSize = 0;
	if (parsedResult) {
		outputSize = parsedResult.llmContext.length;
		fullOutputSize = parsedResult.fullOutput.length;
		estimatedTokens = Math.ceil(outputSize / 4); // ~4 characters per token
	}

	const messageContent = (
		<Box flexDirection="column">
			<Text color={colors.tool}>⚒ execute_bash</Text>

			<Box>
				<Text color={colors.secondary}>Command: </Text>
				<Text color={colors.primary}>{command}</Text>
			</Box>

<<<<<<< HEAD
			{result && (
				<Box flexDirection="column">
					<Box>
						<Text color={colors.secondary}>Output: </Text>
						<Text color={colors.white}>
							{outputSize} characters (~{estimatedTokens} tokens)
						</Text>
					</Box>
					<Box marginTop={1}>
						<Text color={colors.white}>{result}</Text>
					</Box>
=======
			{parsedResult && (
				<Box>
					<Text color={colors.secondary}>Output: </Text>
					<Text color={colors.white}>
						{fullOutputSize} characters (~{estimatedTokens} tokens sent to LLM)
					</Text>
>>>>>>> 2356b0ae
				</Box>
			)}
		</Box>
	);

	return <ToolMessage message={messageContent} hideBox={true} />;
};

export const executeBashTool: ToolDefinition = {
	handler,
	formatter,
	config: {
		type: 'function',
		function: {
			name: 'execute_bash',
			description: 'Execute a bash command and return its output',
			parameters: {
				type: 'object',
				properties: {
					command: {
						type: 'string',
						description: 'The bash command to execute.',
					},
				},
				required: ['command'],
			},
		},
	},
};<|MERGE_RESOLUTION|>--- conflicted
+++ resolved
@@ -107,26 +107,12 @@
 				<Text color={colors.primary}>{command}</Text>
 			</Box>
 
-<<<<<<< HEAD
-			{result && (
-				<Box flexDirection="column">
-					<Box>
-						<Text color={colors.secondary}>Output: </Text>
-						<Text color={colors.white}>
-							{outputSize} characters (~{estimatedTokens} tokens)
-						</Text>
-					</Box>
-					<Box marginTop={1}>
-						<Text color={colors.white}>{result}</Text>
-					</Box>
-=======
 			{parsedResult && (
 				<Box>
 					<Text color={colors.secondary}>Output: </Text>
 					<Text color={colors.white}>
 						{fullOutputSize} characters (~{estimatedTokens} tokens sent to LLM)
 					</Text>
->>>>>>> 2356b0ae
 				</Box>
 			)}
 		</Box>

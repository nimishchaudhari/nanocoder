--- conflicted
+++ resolved
@@ -4,19 +4,13 @@
 
 import {TitledBox, titleStyles} from '@mishieck/ink-titled-box';
 import {useTerminalWidth} from '../hooks/useTerminalWidth.js';
-<<<<<<< HEAD
-import {checkForUpdates} from '../utils/update-checker.js';
-import {themes} from '../config/themes.js';
 import {confDirMap} from '../config/index.js';
-=======
 import {themes, getThemeColors} from '../config/themes.js';
 import type {ThemePreset} from '../types/ui.js';
->>>>>>> e531a68e
 
 // Get CWD once at module load time
 const cwd = process.cwd();
  
-
 interface UpdateInfo {
 	hasUpdate: boolean;
 	currentVersion: string;
